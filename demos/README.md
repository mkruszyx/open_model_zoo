# Open Model Zoo Demos

The Open Model Zoo demo applications are console applications that demonstrate how you can use the Inference Engine in your applications to solve specific use-cases.

The Open Model Zoo includes the following demos:

- [3D Human Pose Estimation Python* Demo](./python_demos/human_pose_estimation_3d_demo/README.md) - 3D human pose estimation demo.
- [Action Recognition Python* Demo](./python_demos/action_recognition/README.md) - Demo application for Action Recognition algorithm, which classifies actions that are being performed on input video.
- [BERT Question Answering Python* Demo](./python_demos/bert_question_answering_demo/README.md)
- [BERT Question Answering Embedding Python* Demo](./python_demos/bert_question_answering_embedding_demo/README.md) - The demo demonstrates how to run BERT based models for question answering task.
- [Classification C++ Demo](./classification_demo/README.md) - Shows an example of using neural networks for image classification.
- [Colorization Python* Demo](./python_demos/colorization_demo/README.md) - Colorization demo colorizes input frames.
- [Crossroad Camera C++ Demo](./crossroad_camera_demo/README.md) - Person Detection followed by the Person Attributes Recognition and Person Reidentification Retail, supports images/video and camera inputs.
- [Formula Recognition Python* Demo](./python_demos/formula_recognition_demo/README.md) - The demo demonstrates how to run Im2latex formula recognition models and recognize latex formulas.
- [Gaze Estimation C++ Demo](./gaze_estimation_demo/README.md) - Face detection followed by gaze estimation, head pose estimation and facial landmarks regression.
- [Gesture Recognition Python* Demo](./python_demos/gesture_recognition_demo/README.md) - Demo application for Gesture Recognition algorithm (e.g. American Sign Language gestures), which classifies gesture actions that are being performed on input video.
- [Human Pose Estimation C++ Demo](./human_pose_estimation_demo/README.md) - Human pose estimation demo.
- [Human Pose Estimation Python\* Demo](./python_demos/human_pose_estimation_demo/README.md) - Human pose estimation demo.
- [Image Inpainting Python Demo](./python_demos/image_inpainting_demo/README.md) - Demo application for GMCNN inpainting network.
- [Image Retrieval Python* Demo](./python_demos/image_retrieval_demo/README.md) - The demo demonstrates how to run Image Retrieval models using OpenVINO&trade;.
- [Image Segmentation C++ Demo](./segmentation_demo/README.md) - Inference of image segmentation networks like FCN8 (the demo supports only images as inputs).
- [Image Translation Python* Demo](./python_demos/image_translation_demo/README.md) - Demo application to synthesize a photo-realistic image based on exemplar image.
- [Instance Segmentation Python* Demo](./python_demos/instance_segmentation_demo/README.md) - Inference of instance segmentation networks trained in `Detectron` or `maskrcnn-benchmark`.
- [Interactive Face Detection C++ Demo](./interactive_face_detection_demo/README.md) - Face Detection coupled with Age/Gender, Head-Pose, Emotion, and Facial Landmarks detectors. Supports video and camera inputs.
- [Machine Translation Python* Demo](./python_demos/machine_translation_demo/README.md) - The demo demonstrates how to run non-autoregressive machine translation models.
- [Mask R-CNN C++ Demo for TensorFlow* Object Detection API](./mask_rcnn_demo/README.md) - Inference of instance segmentation networks created with TensorFlow\* Object Detection API.
- [Monodepth Python* Demo](./python_demos/monodepth_demo/README.md) - The demo demonstrates how to run monocular depth estimation models.
- [Multi-Camera Multi-Target Tracking Python* Demo](./python_demos/multi_camera_multi_target_tracking/README.md) Demo application for multiple targets (persons or vehicles) tracking on multiple cameras.
- [Multi-Channel C++ Demos](./multi_channel/README.md) - Several demo applications for multi-channel scenarios.
- [Object Detection Python\* Demo](./python_demos/object_detection_demo/README.md) - Demo application for several object detection model types (like SSD, Yolo, etc).
- [Object Detection for Faster R-CNN C++ Demo](./object_detection_demo_faster_rcnn/README.md) - Inference of object detection networks like Faster R-CNN (the demo supports only images as inputs).
- [Object Detection for SSD C++ Demo](./object_detection_demo_ssd_async/README.md) - Demo application for SSD-based Object Detection networks, new Async API performance showcase, and simple OpenCV interoperability (supports video and camera inputs).
- [Object Detection for YOLO V3 C++ Demo](./object_detection_demo_yolov3_async/README.md) - Demo application for YOLOV3-based Object Detection networks, new Async API performance showcase, and simple OpenCV interoperability (supports video and camera inputs).
- [Pedestrian Tracker C++ Demo](./pedestrian_tracker_demo/README.md) - Demo application for pedestrian tracking scenario.
- [Security Barrier Camera C++ Demo](./security_barrier_camera_demo/README.md) - Vehicle Detection followed by the Vehicle Attributes and License-Plate Recognition, supports images/video and camera inputs.
- [Speech Recognition Python\* Demo](./python_demos/speech_recognition_demo/README.md) - Speech recognition demo: takes audio file with an English phrase on input, and converts it into text.
- [Single Human Pose Estimation Python* Demo](./python_demos/single_human_pose_estimation_demo/README.md) - 2D human pose estimation demo.
- [Smart Classroom C++ Demo](./smart_classroom_demo/README.md) - Face recognition and action detection demo for classroom environment.
- [Sound Classification Python* Demo](./python_demos/sound_classification_demo/README.md) - Demo application for sound classification algorithm.
- [Super Resolution C++ Demo](./super_resolution_demo/README.md) - Super Resolution demo (the demo supports only images as inputs). It enhances the resolution of the input image.
- [Text Detection C++ Demo](./text_detection_demo/README.md) - Text Detection demo. It detects and recognizes multi-oriented scene text on an input image and puts a bounding box around detected area.
- [Text Spotting Python* Demo](./python_demos/text_spotting_demo/README.md) - The demo demonstrates how to run Text Spotting models.
- [Handwritten Text Recognition Python* Demo](./python_demos/handwritten_text_recognition_demo/README.md) - The demo demonstrates how to run Handwritten Japanese Recognition models and Handwritten Simplified Chinese Recognition models.

## Media Files Available for Demos

To run the demo applications, you can use images and videos from the media files collection available at https://github.com/intel-iot-devkit/sample-videos.

## Demos that Support Pre-Trained Models

> **NOTE:** Inference Engine HDDL and FPGA plugins are available in [proprietary](https://software.intel.com/en-us/openvino-toolkit) distribution only.

You can download the [pre-trained models](../models/intel/index.md) using the OpenVINO [Model Downloader](../tools/downloader/README.md) or from [https://download.01.org/opencv/](https://download.01.org/opencv/).
The table below shows the correlation between models, demos, and supported plugins. The plugins names are exactly as they are passed to the demos with `-d` option. The correlation between the plugins and supported devices see in the [Supported Devices](https://docs.openvinotoolkit.org/latest/_docs_IE_DG_supported_plugins_Supported_Devices.html) section.

> **NOTE:** **MYRIAD** below stands for Intel® Movidius™ Neural Compute Stick, Intel® Neural Compute Stick 2, and Intel® Vision Accelerator Design with Intel® Movidius™ Vision Processing Units.

| Model                                            | Demos supported on the model                                                                                 | CPU       | GPU       | MYRIAD/HDDL | HETERO:FPGA,CPU |
|--------------------------------------------------|----------------------------------------------------------------------------------------------------------------|-----------|-----------|-------------|-----------------|
| human-pose-estimation-3d-0001                    | [3D Human Pose Estimation Python\* Demo](./python_demos/human_pose_estimation_3d_demo/README.md)    | Supported | Supported |             |                 |
| action-recognition-0001-decoder                  | [Action Recognition Demo](./python_demos/action_recognition/README.md)            | Supported | Supported |             |                 |
| action-recognition-0001-encoder                  | [Action Recognition Demo](./python_demos/action_recognition/README.md)            | Supported | Supported |             |                 |
| driver-action-recognition-adas-0002-decoder      | [Action Recognition Demo](./python_demos/action_recognition/README.md)            | Supported | Supported |             |                 |
| driver-action-recognition-adas-0002-encoder      | [Action Recognition Demo](./python_demos/action_recognition/README.md)            | Supported | Supported |             | Supported       |
| person-attributes-recognition-crossroad-0230     | [Crossroad Camera Demo](./crossroad_camera_demo/README.md)                            | Supported | Supported | Supported   | Supported       |
| person-attributes-recognition-crossroad-0234     | [Crossroad Camera Demo](./crossroad_camera_demo/README.md)                            | Supported |           |             |                 |
| person-attributes-recognition-crossroad-0238     | [Crossroad Camera Demo](./crossroad_camera_demo/README.md)                            | Supported |           |             |                 |
| person-reidentification-retail-0031              | [Crossroad Camera Demo](./crossroad_camera_demo/README.md)                            | Supported | Supported | Supported   | Supported       |
| person-reidentification-retail-0076              | [Crossroad Camera Demo](./crossroad_camera_demo/README.md)<br>[Multi-Camera Multi-Target Tracking Demo](./python_demos/multi_camera_multi_target_tracking/README.md)                           | Supported | Supported | Supported   | Supported       |
| person-reidentification-retail-0079              | [Crossroad Camera Demo](./crossroad_camera_demo/README.md)<br>[Multi-Camera Multi-Target Tracking Demo](./python_demos/multi_camera_multi_target_tracking/README.md)                            | Supported | Supported | Supported   | Supported       |
| person-vehicle-bike-detection-crossroad-0078     | [Crossroad Camera Demo](./crossroad_camera_demo/README.md)                            | Supported | Supported | Supported   | Supported       |
| person-vehicle-bike-detection-crossroad-1016 | [Crossroad Camera Demo](./crossroad_camera_demo/README.md)                         | Supported |           |             |                 |
| person-vehicle-bike-detection-crossroad-yolov3-1020 | [Object Detection Python\* Demo](./python_demos/object_detection_demo/README.md) | Supported |           |             |                 |
<<<<<<< HEAD
| human-pose-estimation-0001                       | [Human Pose Estimation Demo](./human_pose_estimation_demo/README.md)                  | Supported | Supported | Supported   | Supported       |
=======
| human-pose-estimation-0001                       | [Human Pose Estimation Demo](./human_pose_estimation_demo/README.md)<br>[Human Pose Estimation Python\* Demo](./python_demos/human_pose_estimation_demo/README.md) | Supported | Supported | Supported   | Supported       |
| human-pose-estimation-0002                       | [Human Pose Estimation Python\* Demo](./python_demos/human_pose_estimation_demo/README.md) | Supported | Supported |             |                 |
| human-pose-estimation-0003                       | [Human Pose Estimation Python\* Demo](./python_demos/human_pose_estimation_demo/README.md) | Supported | Supported |             |                 |
| human-pose-estimation-0004                       | [Human Pose Estimation Python\* Demo](./python_demos/human_pose_estimation_demo/README.md) | Supported | Supported |             |                 |
>>>>>>> 910af65e
| image-retrieval-0001                             | [Image Retrieval Python\* Demo](./python_demos/image_retrieval_demo/README.md)         | Supported | Supported | Supported   | Supported       |
| semantic-segmentation-adas-0001                  | [Image Segmentation Demo](./segmentation_demo/README.md)                              | Supported | Supported |             | Supported       |
| instance-segmentation-security-0010              | [Instance Segmentation Demo](./python_demos/instance_segmentation_demo/README.md) | Supported |           |             | Supported       |
| instance-segmentation-security-0050              | [Instance Segmentation Demo](./python_demos/instance_segmentation_demo/README.md) | Supported |           |             | Supported       |
| instance-segmentation-security-0083              | [Instance Segmentation Demo](./python_demos/instance_segmentation_demo/README.md) | Supported |           |             | Supported       |
| instance-segmentation-security-1025              | [Instance Segmentation Demo](./python_demos/instance_segmentation_demo/README.md) | Supported |           |             | Supported       |
| age-gender-recognition-retail-0013               | [Interactive Face Detection Demo](./interactive_face_detection_demo/README.md)        | Supported | Supported | Supported   | Supported       |
| emotions-recognition-retail-0003                 | [Interactive Face Detection Demo](./interactive_face_detection_demo/README.md)        | Supported | Supported | Supported   | Supported       |
| face-detection-adas-0001                         | [Interactive Face Detection Demo](./interactive_face_detection_demo/README.md)        | Supported | Supported | Supported   | Supported       |
| face-detection-adas-binary-0001                  | [Interactive Face Detection Demo](./interactive_face_detection_demo/README.md)        | Supported | Supported |             |                 |
| face-detection-retail-0004                       | [Interactive Face Detection Demo](./interactive_face_detection_demo/README.md)        | Supported | Supported | Supported   | Supported       |
| facial-landmarks-35-adas-0002                    | [Interactive Face Detection Demo](./interactive_face_detection_demo/README.md)        | Supported | Supported | Supported   | Supported       |
| head-pose-estimation-adas-0001                   | [Interactive Face Detection Demo](./interactive_face_detection_demo/README.md)        | Supported | Supported | Supported   | Supported       |
| license-plate-recognition-barrier-0001           | [Security Barrier Camera Demo](./security_barrier_camera_demo/README.md)              | Supported | Supported | Supported   | Supported       |
| vehicle-attributes-recognition-barrier-0039      | [Security Barrier Camera Demo](./security_barrier_camera_demo/README.md)              | Supported | Supported | Supported   | Supported       |
| vehicle-attributes-recognition-barrier-0042      | [Security Barrier Camera Demo](./security_barrier_camera_demo/README.md)              | Supported |           |             |                 |
| vehicle-license-plate-detection-barrier-0106     | [Security Barrier Camera Demo](./security_barrier_camera_demo/README.md)              | Supported | Supported | Supported   | Supported       |
| vehicle-license-plate-detection-barrier-0123     | [Security Barrier Camera Demo](./security_barrier_camera_demo/README.md)              | Supported | Supported | Supported   | Supported       |
| landmarks-regression-retail-0009                 | [Smart Classroom Demo](./smart_classroom_demo/README.md)                              | Supported | Supported | Supported   | Supported       |
| person-detection-action-recognition-0005         | [Smart Classroom Demo](./smart_classroom_demo/README.md)                              | Supported | Supported | Supported   | Supported       |
| person-detection-action-recognition-teacher-0002 | [Smart Classroom Demo](./smart_classroom_demo/README.md)                              | Supported | Supported |             | Supported       |
| single-human-pose-estimation-0001                | [Single Human Pose Estimation Python\* Demo](./python_demos/single_human_pose_estimation_demo/README.md)     | Supported | Supported |  |      |
| single-image-super-resolution-1032               | [Super Resolution Demo](./super_resolution_demo/README.md)                            | Supported | Supported |             | Supported       |
| single-image-super-resolution-1033               | [Super Resolution Demo](./super_resolution_demo/README.md)                            | Supported | Supported |             | Supported       |
| text-detection-0003                              | [Text Detection Demo](./text_detection_demo/README.md)                                | Supported | Supported |             | Supported       |
| text-detection-0004                              | [Text Detection Demo](./text_detection_demo/README.md)                                | Supported | Supported |             | Supported       |
| text-recognition-0012                            | [Text Detection Demo](./text_detection_demo/README.md)                                | Supported | Supported |             |                 |
| handwritten-japanese-recognition-0001            | [Handwritten Text Recognition Python\* Demo](./python_demos/handwritten_text_recognition_demo/README.md)                             | Supported        |        Supported     |        Supported     |                 |
| handwritten-simplified-chinese-recognition-0001  | [Handwritten Text Recognition Python\* Demo](./python_demos/handwritten_text_recognition_demo/README.md)                             | Supported        |        Supported     |        Supported     |                 |
| gaze-estimation-adas-0002                        | [Gaze Estimation Demo](./gaze_estimation_demo/README.md)                              | Supported | Supported | Supported | Supported |
| head-pose-estimation-adas-0001                   | [Gaze Estimation Demo](./gaze_estimation_demo/README.md)                              | Supported | Supported | Supported | Supported |
| facial-landmarks-35-adas-0002                    | [Gaze Estimation Demo](./gaze_estimation_demo/README.md)                              | Supported | Supported | Supported | Supported |
| pedestrian-and-vehicle-detector-adas-0001        | any demo that supports SSD\*-based models, above                                                               | Supported | Supported | Supported   | Supported       |
| pedestrian-detection-adas-0002                   | any demo that supports SSD\*-based models, above                                                               | Supported | Supported | Supported   | Supported       |
| pedestrian-detection-adas-binary-0001            | any demo that supports SSD\*-based models, above                                                               | Supported | Supported |             |                 |
| person-detection-retail-0002                     | any demo that supports SSD\*-based models, above                                                               | Supported | Supported | Supported   | Supported       |
| person-detection-retail-0013                     | any demo that supports SSD\*-based models, above                                                               | Supported | Supported | Supported   | Supported       |
| road-segmentation-adas-0001                      | any demo that supports SSD\*-based models, above                                                               | Supported | Supported | Supported   | Supported       |
| vehicle-detection-adas-binary-0001               | any demo that supports SSD\*-based models, above                                                               | Supported | Supported |             |                 |
| vehicle-detection-adas-0002                      | any demo that supports SSD\*-based models, above                                                               | Supported | Supported | Supported   | Supported       |
| yolo-v2-tiny-vehicle-detection-0001              | [Object Detection Python\* Demo](./python_demos/object_detection_demo/README.md) | Supported |           |             |                 |


Notice that the FPGA support comes through a [heterogeneous execution](https://docs.openvinotoolkit.org/latest/_docs_IE_DG_supported_plugins_HETERO.html), for example, when the post-processing is happening on the CPU.

## Build the Demo Applications

To be able to build demos you need to source _InferenceEngine_ and _OpenCV_ environment from a binary package which is available as [proprietary](https://software.intel.com/en-us/openvino-toolkit) distribution.
Please run the following command before the demos build (assuming that the binary package was installed to `<INSTALL_DIR>`):
```sh
source <INSTALL_DIR>/deployment_tools/bin/setupvars.sh
```
You can also build demos manually using Inference Engine built from the [openvino](https://github.com/openvinotoolkit/openvino) repo. In this case please set `InferenceEngine_DIR` environment variable to a folder containing `InferenceEngineConfig.cmake` and `ngraph_DIR` to a folder containing `ngraphConfig.cmake` in a build folder. Please also set the `OpenCV_DIR` to point to the OpenCV package to use. The same OpenCV version should be used both for Inference Engine and demos build. Alternatively these values can be provided via command line while running `cmake`. See [CMake's search procedure](https://cmake.org/cmake/help/latest/command/find_package.html#search-procedure).
Please refer to the Inference Engine <a href="https://github.com/openvinotoolkit/openvino/blob/master/build-instruction.md">build instructions</a>
for details. Please also add path to built Inference Engine libraries to `LD_LIBRARY_PATH` (Linux*) or `PATH` (Windows*) variable before building the demos.

### <a name="build_demos_linux"></a>Build the Demo Applications on Linux*

The officially supported Linux* build environment is the following:

* Ubuntu* 16.04 LTS 64-bit or CentOS* 7.4 64-bit
* GCC* 5.4.0 (for Ubuntu* 16.04) or GCC* 4.8.5 (for CentOS* 7.4)
* CMake* version 2.8 or higher.

To build the demo applications for Linux, go to the directory with the `build_demos.sh` script and
run it:
```sh
build_demos.sh
```

You can also build the demo applications manually:

1. Navigate to a directory that you have write access to and create a demos build directory. This example uses a directory named `build`:
```sh
mkdir build
```
2. Go to the created directory:
```sh
cd build
```

3. Run CMake to generate the Make files for release or debug configuration:
  - For release configuration:
  ```sh
  cmake -DCMAKE_BUILD_TYPE=Release <open_model_zoo>/demos
  ```
  - For debug configuration:
  ```sh
  cmake -DCMAKE_BUILD_TYPE=Debug <open_model_zoo>/demos
  ```
4. Run `make` to build the demos:
```sh
make
```

For the release configuration, the demo application binaries are in `<path_to_build_directory>/intel64/Release/`;
for the debug configuration — in `<path_to_build_directory>/intel64/Debug/`.

### <a name="build_demos_windows"></a>Build the Demos Applications on Microsoft Windows* OS

The recommended Windows* build environment is the following:
* Microsoft Windows* 10
* Microsoft Visual Studio* 2015, 2017, or 2019
* CMake* version 2.8 or higher

> **NOTE**: If you want to use Microsoft Visual Studio 2019, you are required to install CMake 3.14.

To build the demo applications for Windows, go to the directory with the `build_demos_msvc.bat`
batch file and run it:
```bat
build_demos_msvc.bat
```

By default, the script automatically detects the highest Microsoft Visual Studio version installed on the machine and uses it to create and build
a solution for a demo code. Optionally, you can also specify the preferred Microsoft Visual Studio version to be used by the script. Supported
versions are: `VS2015`, `VS2017`, `VS2019`. For example, to build the demos using the Microsoft Visual Studio 2017, use the following command:
```bat
build_demos_msvc.bat VS2017
```

The demo applications binaries are in the `C:\Users\<username>\Documents\Intel\OpenVINO\omz_demos_build_build\intel64\Release` directory.

You can also build a generated solution by yourself, for example, if you want to
build binaries in Debug configuration. Run the appropriate version of the
Microsoft Visual Studio and open the generated solution file from the `C:\Users\<username>\Documents\Intel\OpenVINO\omz_demos_build\Demos.sln`
directory.

### <a name="build_python_extensions"></a>Build the Native Python* Extension Modules

Some of the Python demo applications require native Python extension modules to be built before they can be run.
This requires you to have Python development files (headers and import libraries) installed.
To build these modules, follow the instructions for building the demo applications above,
but add `-DENABLE_PYTHON=ON` to either the `cmake` or the `build_demos*` command, depending on which you use.
For example:

```sh
cmake -DCMAKE_BUILD_TYPE=Release -DENABLE_PYTHON=ON <open_model_zoo>/demos
```

## Get Ready for Running the Demo Applications

### Get Ready for Running the Demo Applications on Linux*

Before running compiled binary files, make sure your application can find the Inference Engine and OpenCV libraries.
If you use a [proprietary](https://software.intel.com/en-us/openvino-toolkit) distribution to build demos,
run the `setupvars` script to set all necessary environment variables:
```sh
source <INSTALL_DIR>/bin/setupvars.sh
```
If you use your own Inference Engine and OpenCV binaries to build the demos please make sure you have added them
to the `LD_LIBRARY_PATH` environment variable.

**(Optional)**: The OpenVINO environment variables are removed when you close the
shell. As an option, you can permanently set the environment variables as follows:

1. Open the `.bashrc` file in `<user_home_directory>`:
```sh
vi <user_home_directory>/.bashrc
```

2. Add this line to the end of the file:
```sh
source <INSTALL_DIR>/bin/setupvars.sh
```

3. Save and close the file: press the **Esc** key, type `:wq` and press the **Enter** key.
4. To test your change, open a new terminal. You will see `[setupvars.sh] OpenVINO environment initialized`.

To run Python demo applications that require native Python extension modules, you must additionally
set up the `PYTHONPATH` environment variable as follows, where `<bin_dir>` is the directory with
the built demo applications:

```sh
export PYTHONPATH="$PYTHONPATH:<bin_dir>/lib"
```

You are ready to run the demo applications. To learn about how to run a particular
demo, read the demo documentation by clicking the demo name in the demo
list above.

### Get Ready for Running the Demo Applications on Windows*

Before running compiled binary files, make sure your application can find the Inference Engine and OpenCV libraries.
Optionally download OpenCV community FFmpeg plugin. There is a downloader script in the OpenVINO package: `<INSTALL_DIR>\opencv\ffmpeg-download.ps1`.
If you use a [proprietary](https://software.intel.com/en-us/openvino-toolkit) distribution to build demos,
run the `setupvars` script to set all necessary environment variables:
```bat
<INSTALL_DIR>\bin\setupvars.bat
```
If you use your own Inference Engine and OpenCV binaries to build the demos please make sure you have added
to the `PATH` environment variable.

To run Python demo applications that require native Python extension modules, you must additionally
set up the `PYTHONPATH` environment variable as follows, where `<bin_dir>` is the directory with
the built demo applications:

```bat
set PYTHONPATH=%PYTHONPATH%;<bin_dir>
```

To debug or run the demos on Windows in Microsoft Visual Studio, make sure you
have properly configured **Debugging** environment settings for the **Debug**
and **Release** configurations. Set correct paths to the OpenCV libraries, and
debug and release versions of the Inference Engine libraries.
For example, for the **Debug** configuration, go to the project's
**Configuration Properties** to the **Debugging** category and set the `PATH`
variable in the **Environment** field to the following:

```
PATH=<INSTALL_DIR>\deployment_tools\inference_engine\bin\intel64\Debug;<INSTALL_DIR>\opencv\bin;%PATH%
```
where `<INSTALL_DIR>` is the directory in which the OpenVINO toolkit is installed.

You are ready to run the demo applications. To learn about how to run a particular
demo, read the demo documentation by clicking the demo name in the demos
list above.

## See Also
* [Introduction to Intel's Deep Learning Inference Engine](https://docs.openvinotoolkit.org/latest/_docs_IE_DG_Introduction.html)<|MERGE_RESOLUTION|>--- conflicted
+++ resolved
@@ -71,14 +71,10 @@
 | person-vehicle-bike-detection-crossroad-0078     | [Crossroad Camera Demo](./crossroad_camera_demo/README.md)                            | Supported | Supported | Supported   | Supported       |
 | person-vehicle-bike-detection-crossroad-1016 | [Crossroad Camera Demo](./crossroad_camera_demo/README.md)                         | Supported |           |             |                 |
 | person-vehicle-bike-detection-crossroad-yolov3-1020 | [Object Detection Python\* Demo](./python_demos/object_detection_demo/README.md) | Supported |           |             |                 |
-<<<<<<< HEAD
-| human-pose-estimation-0001                       | [Human Pose Estimation Demo](./human_pose_estimation_demo/README.md)                  | Supported | Supported | Supported   | Supported       |
-=======
 | human-pose-estimation-0001                       | [Human Pose Estimation Demo](./human_pose_estimation_demo/README.md)<br>[Human Pose Estimation Python\* Demo](./python_demos/human_pose_estimation_demo/README.md) | Supported | Supported | Supported   | Supported       |
 | human-pose-estimation-0002                       | [Human Pose Estimation Python\* Demo](./python_demos/human_pose_estimation_demo/README.md) | Supported | Supported |             |                 |
 | human-pose-estimation-0003                       | [Human Pose Estimation Python\* Demo](./python_demos/human_pose_estimation_demo/README.md) | Supported | Supported |             |                 |
 | human-pose-estimation-0004                       | [Human Pose Estimation Python\* Demo](./python_demos/human_pose_estimation_demo/README.md) | Supported | Supported |             |                 |
->>>>>>> 910af65e
 | image-retrieval-0001                             | [Image Retrieval Python\* Demo](./python_demos/image_retrieval_demo/README.md)         | Supported | Supported | Supported   | Supported       |
 | semantic-segmentation-adas-0001                  | [Image Segmentation Demo](./segmentation_demo/README.md)                              | Supported | Supported |             | Supported       |
 | instance-segmentation-security-0010              | [Instance Segmentation Demo](./python_demos/instance_segmentation_demo/README.md) | Supported |           |             | Supported       |
