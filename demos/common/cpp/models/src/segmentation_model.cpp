--- conflicted
+++ resolved
@@ -88,34 +88,6 @@
     }
 }
 
-<<<<<<< HEAD
-std::shared_ptr<InternalModelData> SegmentationModel::preprocess(const InputData& inputData, InferenceEngine::InferRequest::Ptr& request)
-{
-    auto imgData = inputData.asRef<ImageInputData>();
-    auto& img = imgData.inputImage;
-
-    std::shared_ptr<InternalModelData> resPtr = nullptr;
-
-    if (useAutoResize)
-    {
-        /* Just set input blob containing read image. Resize and layout conversionx will be done automatically */
-        request->SetBlob(inputsNames[0], wrapMat2Blob(img));
-        /* IE::Blob::Ptr from wrapMat2Blob() doesn't own data. Save the image to avoid deallocation before inference */
-        resPtr = std::make_shared<InternalImageMatModelData>(img);
-    }
-    else
-    {
-        /* Resize and copy data from the image to the input blob */
-        InferenceEngine::Blob::Ptr frameBlob = request->GetBlob(inputsNames[0]);
-        matToBlob<uint8_t>(img, frameBlob);
-        resPtr = std::make_shared<InternalImageModelData>(img.cols, img.rows);
-    }
-
-    return resPtr;
-}
-
-=======
->>>>>>> 7b320dab
 std::unique_ptr<ResultBase> SegmentationModel::postprocess(InferenceResult& infResult) {
     ImageResult* result = new ImageResult(infResult.frameId, infResult.metaData);
 
